<<<<<<< HEAD
import type { Metadata } from 'next'
import './globals.css'
//import WalletProviderWrapper from '@/components/WalletProvider'
import { Inter } from 'next/font/google'
import Providers from "./providers"
import { EventProvider } from '@/context/EventContext'
import { UserProvider } from '@/app/landing/UserContext'
=======
import { ErrorBoundary } from '@/components/ErrorBoundary';
import { EventProvider } from '@/context/EventContext';
import type { Metadata } from 'next';
import { Inter } from 'next/font/google';
import './globals.css';
import Providers from './providers';
>>>>>>> 2c74dcdc

const inter = Inter({ subsets: ['latin'] });
export const metadata: Metadata = {
	title: 'Sui Lens',
	description: 'all Sui events in one',
	generator: 'v0.dev',
};

export default function RootLayout({
	children,
}: Readonly<{
	children: React.ReactNode;
}>) {
<<<<<<< HEAD
  return (
    <html lang="en" className={inter.className}>
      <body>
        <UserProvider>
          <EventProvider>
            <Providers>{children}</Providers>
          </EventProvider>
        </UserProvider>     
      </body>
    </html>
  )
=======
	return (
		<html lang="en" className={inter.className}>
			<body>
				<ErrorBoundary>
					<Providers>
						<ErrorBoundary>
							<EventProvider>{children}</EventProvider>
						</ErrorBoundary>
					</Providers>
				</ErrorBoundary>
			</body>
		</html>
	);
>>>>>>> 2c74dcdc
}<|MERGE_RESOLUTION|>--- conflicted
+++ resolved
@@ -1,19 +1,9 @@
-<<<<<<< HEAD
-import type { Metadata } from 'next'
-import './globals.css'
-//import WalletProviderWrapper from '@/components/WalletProvider'
-import { Inter } from 'next/font/google'
-import Providers from "./providers"
-import { EventProvider } from '@/context/EventContext'
-import { UserProvider } from '@/app/landing/UserContext'
-=======
 import { ErrorBoundary } from '@/components/ErrorBoundary';
 import { EventProvider } from '@/context/EventContext';
 import type { Metadata } from 'next';
 import { Inter } from 'next/font/google';
 import './globals.css';
 import Providers from './providers';
->>>>>>> 2c74dcdc
 
 const inter = Inter({ subsets: ['latin'] });
 export const metadata: Metadata = {
@@ -27,19 +17,6 @@
 }: Readonly<{
 	children: React.ReactNode;
 }>) {
-<<<<<<< HEAD
-  return (
-    <html lang="en" className={inter.className}>
-      <body>
-        <UserProvider>
-          <EventProvider>
-            <Providers>{children}</Providers>
-          </EventProvider>
-        </UserProvider>     
-      </body>
-    </html>
-  )
-=======
 	return (
 		<html lang="en" className={inter.className}>
 			<body>
@@ -53,5 +30,4 @@
 			</body>
 		</html>
 	);
->>>>>>> 2c74dcdc
 }