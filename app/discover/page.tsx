'use client'

import { useState } from "react"
import { Button } from "@/components/ui/button"
import { Input } from "@/components/ui/input"
<<<<<<< HEAD
import { Card } from "@/components/ui/card"
=======
import { Card, CardContent } from "@/components/ui/card"
import { Badge } from "@/components/ui/badge"
import { Tabs, TabsContent, TabsList, TabsTrigger } from "@/components/ui/tabs"
import {
  Search,
  Filter,
  Calendar,
  MapPin,
  Users,
  Award,
  Coins,
  Wallet,
  TrendingUp,
  Globe,
  Star,
  ArrowRight,
  Heart,
  Menu,
  X
} from "lucide-react"
>>>>>>> 2c74dcdc
import Link from "next/link"
import Image from "next/image"
import EventDetails from "@/components/EventDetails"
import { useEventContext } from '@/context/EventContext'
import { useUser } from '@/app/landing/UserContext'

const EventDashboard: React.FC = () => {
<<<<<<< HEAD
  const { events, updateEvent } = useEventContext()
  const { user } = useUser()
  const [searchTerm, setSearchTerm] = useState('')
  const [selectedEvent, setSelectedEvent] = useState<any | null>(null)

  const filteredEvents = events.filter(event =>
    event.title.toLowerCase().includes(searchTerm.toLowerCase()) ||
    event.type.toLowerCase().includes(searchTerm.toLowerCase())
  )

  const handleRegister = (eventId: string) => {
    if (!user) {
      alert('Please login to register for events.')
      return
    }
    try {
      // Update RSVP status in EventContext
      const event = events.find(e => e.id === eventId)
      if (event && user.walletAddress) {
        const rsvps = event.rsvps || []
        if (!rsvps.includes(user.walletAddress)) {
          updateEvent(eventId, { rsvps: [...rsvps, user.walletAddress] })
        }
      }
      // Select event to show details inline
      const selected = events.find(e => e.id === eventId)
      setSelectedEvent(selected || null)
    } catch (error) {
      console.error("Error updating RSVP:", error)
      alert("Failed to register for event. Please try again.")
    }
  }
=======
  const [mobileMenuOpen, setMobileMenuOpen] = useState(false);
  const [selectedCategory, setSelectedCategory] = useState("all");
  
  const events = [
    {
      title: 'Game Night',
      type: 'Sub Community Meetup',
      date: 'June 24, 2025, 6:10 PM EAT',
      image: 'https://i.ibb.co/mrLgZcFz/Whats-App-Image-2025-04-27-at-2-43-18-PM.jpg',
      category: 'community'
    },
    {
      title: 'CONTENT CREATORS BOOTCAMP',
      type: 'Content Creators Bootcamp',
      date: 'June 25, 2025, 6:00 PM',
      image: 'https://via.placeholder.com/300x200?text=Content+Creators+Bootcamp',
      category: 'creators'
    },
    {
      title: 'Sui Community Meetup',
      type: 'Sub Community Meetup',
      date: 'June 25, 2025, 6:00 PM',
      image: 'https://via.placeholder.com/300x200?text=Sui+Community+Meetup',
      category: 'community'
    },
    {
      title: 'Developers Night',
      type: 'Developers Night',
      date: 'June 25, 2025, 6:00 PM',
      image: 'https://via.placeholder.com/300x200?text=Developers+Night',
      category: 'developers'
    },
    {
      title: 'Sui Community Meetup',
      type: 'Sub Community Meetup',
      date: 'June 24, 2025, 6:10 PM EAT',
      image: 'https://via.placeholder.com/300x200?text=Sui+Community+Meetup',
      category: 'community'
    },
    {
      title: 'Developer Meetup',
      type: 'Developers Night',
      date: 'June 26, 2025, 6:00 PM',
      image: 'https://via.placeholder.com/300x200?text=Developer+Meetup',
      category: 'developers'
    },
    {
      title: 'Developers Night',
      type: 'Developers Night',
      date: 'June 25, 2025, 6:00 PM',
      image: 'https://via.placeholder.com/300x200?text=Developers+Night',
      category: 'developers'
    },
    {
      title: 'CONTENT CREATORS BOOTCAMP',
      type: 'Content Creators Bootcamp',
      date: 'June 26, 2025, 6:00 PM',
      image: 'https://via.placeholder.com/300x200?text=Content+Creators+Bootcamp',
      category: 'creators'
    },
  ];
  
  const filteredEvents = selectedCategory === "all" 
    ? events 
    : events.filter(event => event.category === selectedCategory);
    
  const categories = [
    { id: "all", label: "All Events" },
    { id: "community", label: "Community" },
    { id: "developers", label: "Developers" },
    { id: "creators", label: "Content Creators" },
  ];
>>>>>>> 2c74dcdc

  return (
    <div className="min-h-screen bg-gray-50 text-gray-800">
      {/* Header */}
      <header className="bg-white/95 backdrop-blur-sm border-b border-gray-200 sticky top-0 z-50">
        <div className="container mx-auto px-4 sm:px-6 lg:px-8 py-4 flex items-center justify-between">
<<<<<<< HEAD
          <Link href="/" className="flex items-center space-x-3 group">
            <div className="w-10 h-10 rounded-lg flex items-center justify-center shadow-lg group-hover:scale-110 transition-transform">
=======
          <Link href="/landing" className="flex items-center space-x-2 sm:space-x-3 group z-20">
            <div className="w-8 h-8 sm:w-10 sm:h-10 rounded-lg flex items-center justify-center shadow-lg group-hover:scale-110 transition-transform">
>>>>>>> 2c74dcdc
              <Image 
                src="https://i.ibb.co/PZHSkCVG/Suilens-Logo-Mark-Suilens-Black.png" 
                alt="Suilens Logo" 
                width={60}
                height={60}
                className="object-contain"
              />
            </div>
<<<<<<< HEAD
            <span className="text-2xl font-bold text-gray-800">Suilens</span>
          </Link>

          <nav className="hidden lg:flex items-center space-x-8">
            {["Home", "Communities",].map((item) => (
              <Link
                key={item}
                href={`/${item.toLowerCase().replace(' ', '-')}`}
                className="text-gray-600 hover:text-gray-900 font-medium transition-colors"
              >
                {item}
              </Link>
            ))}
          </nav>
        </div>
      </header>

      {/* Search Bar */}
      <div className="p-6">
        <Input
          type="text"
          placeholder="Search for community or event..."
          className="w-full max-w-xl p-2 border rounded"
          value={searchTerm}
          onChange={e => setSearchTerm(e.target.value)}
        />
      </div>

      {/* Event Grid */}
      <div className="grid grid-cols-1 sm:grid-cols-2 lg:grid-cols-4 gap-6 p-6">
        {filteredEvents.map((event) => (
          <div key={event.id} className="bg-white rounded-lg shadow-md overflow-hidden">
            <img src={event.image} alt={event.title} className="w-full h-48 object-cover" />
            <div className="p-4">
              <h3
                className="text-lg font-bold cursor-pointer hover:underline"
                onClick={() => setSelectedEvent(event)}
              >
                {event.title}
              </h3>
              <p className="text-sm text-gray-600">{event.type}</p>
              <p className="text-sm text-gray-500">{event.date}</p>
              {event.rsvps && event.rsvps.includes(user?.walletAddress || '') ? (
                <>
                  {event.requiresApproval ? (
                    <button
                      className="mt-2 w-full bg-yellow-400 text-white py-2 rounded cursor-not-allowed"
                      disabled
                    >
                      Pending Approval
                    </button>
                  ) : (
                    <button
                      className="mt-2 w-full bg-green-600 text-white py-2 rounded cursor-not-allowed"
                      disabled
                    >
                      You're In
                    </button>
                  )}
                </>
              ) : (
                <button
                  className="mt-2 w-full bg-blue-600 text-white py-2 rounded hover:bg-blue-700"
                  onClick={() => handleRegister(event.id)}
                >
                  Register
                </button>
              )}
              {event.attendance && event.attendance.includes(user?.walletAddress || '') && (
                <p className="mt-1 text-green-600 font-semibold text-center">Checked In</p>
              )}
=======
            <span className="text-xl sm:text-2xl font-bold text-gray-800">Suilens</span>
          </Link>
 
          {/* Desktop Navigation */}
          <nav className="hidden md:flex items-center space-x-6 lg:space-x-8">
            <Link
              href="/landing"
              className="text-gray-600 hover:text-gray-900 font-medium transition-colors"
            >
              Home
            </Link>
            <Link
              href="/communities"
              className="text-gray-600 hover:text-gray-900 font-medium transition-colors"
            >
              Communities
            </Link>
            <Link
              href="/discover"
              className="text-gray-900 font-bold transition-colors"
            >
              Discover Events
            </Link>
            <Link
              href="/bounties"
              className="text-gray-600 hover:text-gray-900 font-medium transition-colors"
            >
              Bounties
            </Link>
            <Link
              href="/dashboard"
              className="text-gray-600 hover:text-gray-900 font-medium transition-colors"
            >
              Dashboard
            </Link>
          </nav>
          
          {/* Mobile menu button */}
          <button 
            className="md:hidden p-2 text-gray-600 hover:text-gray-900 focus:outline-none z-20"
            onClick={() => setMobileMenuOpen(!mobileMenuOpen)}
            aria-label={mobileMenuOpen ? "Close menu" : "Open menu"}
          >
            {mobileMenuOpen ? <X size={24} /> : <Menu size={24} />}
          </button>
        </div>
        
        {/* Mobile Navigation Menu */}
        {mobileMenuOpen && (
          <div className="fixed inset-0 z-10 bg-white pt-16 pb-6 px-4">
            <nav className="flex flex-col space-y-6">
              <Link
                href="/landing"
                className="text-lg font-medium text-gray-900 py-2 border-b border-gray-100"
                onClick={() => setMobileMenuOpen(false)}
              >
                Home
              </Link>
              <Link
                href="/communities"
                className="text-lg font-medium text-gray-900 py-2 border-b border-gray-100"
                onClick={() => setMobileMenuOpen(false)}
              >
                Communities
              </Link>
              <Link
                href="/discover"
                className="text-lg font-bold text-blue-600 py-2 border-b border-gray-100"
                onClick={() => setMobileMenuOpen(false)}
              >
                Discover Events
              </Link>
              <Link
                href="/bounties"
                className="text-lg font-medium text-gray-900 py-2 border-b border-gray-100"
                onClick={() => setMobileMenuOpen(false)}
              >
                Bounties
              </Link>
              <Link
                href="/dashboard"
                className="text-lg font-medium text-gray-900 py-2 border-b border-gray-100"
                onClick={() => setMobileMenuOpen(false)}
              >
                Dashboard
              </Link>
            </nav>
          </div>
        )}
      </header>

      {/* Search and Filter Section */}
      <div className="container mx-auto px-4 sm:px-6 lg:px-8 py-6">
        <div className="flex flex-col sm:flex-row items-center gap-4 mb-6">
          {/* Search Bar */}
          <div className="relative w-full sm:max-w-md">
            <Search className="absolute left-3 top-1/2 transform -translate-y-1/2 text-gray-400 h-4 w-4" />
            <Input
              type="text"
              placeholder="Search for community or event..."
              className="w-full pl-10 py-2 border-gray-300 rounded-lg focus:ring-blue-500 focus:border-blue-500"
            />
          </div>
          
          {/* Filter Button - Only on mobile */}
          <Button className="sm:hidden w-full flex items-center justify-center gap-2 bg-white border border-gray-300 text-gray-700 hover:bg-gray-50">
            <Filter className="h-4 w-4" />
            Filter
          </Button>
        </div>
        
        {/* Category Pills */}
        <div className="flex flex-nowrap overflow-x-auto pb-2 gap-2 sm:gap-3 hide-scrollbar">
          {categories.map((category) => (
            <button
              key={category.id}
              onClick={() => setSelectedCategory(category.id)}
              className={`whitespace-nowrap px-4 py-2 rounded-full text-sm font-medium ${
                selectedCategory === category.id
                  ? "bg-blue-500 text-white"
                  : "bg-white text-gray-700 border border-gray-300 hover:bg-gray-50"
              }`}
            >
              {category.label}
            </button>
          ))}
        </div>
      </div>

      {/* Event Grid */}
      <div className="container mx-auto px-4 sm:px-6 lg:px-8 pb-10">
        <div className="grid grid-cols-1 sm:grid-cols-2 lg:grid-cols-3 xl:grid-cols-4 gap-4 sm:gap-6">
          {filteredEvents.map((event, index) => (
            <div key={index} className="bg-white rounded-lg shadow-md overflow-hidden hover:shadow-lg transition-shadow">
              <div className="h-48 relative overflow-hidden">
                <img 
                  src={event.image} 
                  alt={event.title} 
                  className="w-full h-full object-cover transition-transform hover:scale-105 duration-300" 
                />
                <div className="absolute top-2 right-2">
                  <button className="p-1.5 bg-white/80 backdrop-blur-sm rounded-full hover:bg-white">
                    <Heart className="h-4 w-4 text-gray-600 hover:text-red-500" />
                  </button>
                </div>
              </div>
              <div className="p-4">
                <div className="mb-2">
                  <Badge variant="outline" className="text-xs font-medium text-blue-600 bg-blue-50 border-blue-200">
                    {event.type}
                  </Badge>
                </div>
                <h3 className="text-lg font-bold line-clamp-1">{event.title}</h3>
                <div className="flex items-center gap-1 text-xs text-gray-500 mt-1">
                  <Calendar className="h-3 w-3" />
                  <span className="truncate">{event.date}</span>
                </div>
                <Button className="mt-4 w-full bg-blue-600 text-white hover:bg-blue-700 py-2 rounded-lg text-sm">
                  Register
                </Button>
              </div>
>>>>>>> 2c74dcdc
            </div>
          ))}
        </div>
      </div>
<<<<<<< HEAD

      {/* Event Details Inline */}
      {selectedEvent && (
        <div className="p-6 bg-white rounded-lg shadow-lg max-w-6xl mx-auto my-6">
          <EventDetails eventData={selectedEvent} onClose={() => setSelectedEvent(null)} />
        </div>
      )}
=======
      
      {/* Add custom CSS for hiding scrollbars but allowing scrolling */}
      <style jsx global>{`
        .hide-scrollbar {
          -ms-overflow-style: none;  /* IE and Edge */
          scrollbar-width: none;  /* Firefox */
        }
        .hide-scrollbar::-webkit-scrollbar {
          display: none; /* Chrome, Safari and Opera */
        }
      `}</style>
>>>>>>> 2c74dcdc
    </div>
  )
}

export default EventDashboard<|MERGE_RESOLUTION|>--- conflicted
+++ resolved
@@ -3,9 +3,6 @@
 import { useState } from "react"
 import { Button } from "@/components/ui/button"
 import { Input } from "@/components/ui/input"
-<<<<<<< HEAD
-import { Card } from "@/components/ui/card"
-=======
 import { Card, CardContent } from "@/components/ui/card"
 import { Badge } from "@/components/ui/badge"
 import { Tabs, TabsContent, TabsList, TabsTrigger } from "@/components/ui/tabs"
@@ -26,7 +23,6 @@
   Menu,
   X
 } from "lucide-react"
->>>>>>> 2c74dcdc
 import Link from "next/link"
 import Image from "next/image"
 import EventDetails from "@/components/EventDetails"
@@ -34,40 +30,6 @@
 import { useUser } from '@/app/landing/UserContext'
 
 const EventDashboard: React.FC = () => {
-<<<<<<< HEAD
-  const { events, updateEvent } = useEventContext()
-  const { user } = useUser()
-  const [searchTerm, setSearchTerm] = useState('')
-  const [selectedEvent, setSelectedEvent] = useState<any | null>(null)
-
-  const filteredEvents = events.filter(event =>
-    event.title.toLowerCase().includes(searchTerm.toLowerCase()) ||
-    event.type.toLowerCase().includes(searchTerm.toLowerCase())
-  )
-
-  const handleRegister = (eventId: string) => {
-    if (!user) {
-      alert('Please login to register for events.')
-      return
-    }
-    try {
-      // Update RSVP status in EventContext
-      const event = events.find(e => e.id === eventId)
-      if (event && user.walletAddress) {
-        const rsvps = event.rsvps || []
-        if (!rsvps.includes(user.walletAddress)) {
-          updateEvent(eventId, { rsvps: [...rsvps, user.walletAddress] })
-        }
-      }
-      // Select event to show details inline
-      const selected = events.find(e => e.id === eventId)
-      setSelectedEvent(selected || null)
-    } catch (error) {
-      console.error("Error updating RSVP:", error)
-      alert("Failed to register for event. Please try again.")
-    }
-  }
-=======
   const [mobileMenuOpen, setMobileMenuOpen] = useState(false);
   const [selectedCategory, setSelectedCategory] = useState("all");
   
@@ -140,20 +102,14 @@
     { id: "developers", label: "Developers" },
     { id: "creators", label: "Content Creators" },
   ];
->>>>>>> 2c74dcdc
 
   return (
     <div className="min-h-screen bg-gray-50 text-gray-800">
       {/* Header */}
       <header className="bg-white/95 backdrop-blur-sm border-b border-gray-200 sticky top-0 z-50">
         <div className="container mx-auto px-4 sm:px-6 lg:px-8 py-4 flex items-center justify-between">
-<<<<<<< HEAD
-          <Link href="/" className="flex items-center space-x-3 group">
-            <div className="w-10 h-10 rounded-lg flex items-center justify-center shadow-lg group-hover:scale-110 transition-transform">
-=======
           <Link href="/landing" className="flex items-center space-x-2 sm:space-x-3 group z-20">
             <div className="w-8 h-8 sm:w-10 sm:h-10 rounded-lg flex items-center justify-center shadow-lg group-hover:scale-110 transition-transform">
->>>>>>> 2c74dcdc
               <Image 
                 src="https://i.ibb.co/PZHSkCVG/Suilens-Logo-Mark-Suilens-Black.png" 
                 alt="Suilens Logo" 
@@ -162,79 +118,6 @@
                 className="object-contain"
               />
             </div>
-<<<<<<< HEAD
-            <span className="text-2xl font-bold text-gray-800">Suilens</span>
-          </Link>
-
-          <nav className="hidden lg:flex items-center space-x-8">
-            {["Home", "Communities",].map((item) => (
-              <Link
-                key={item}
-                href={`/${item.toLowerCase().replace(' ', '-')}`}
-                className="text-gray-600 hover:text-gray-900 font-medium transition-colors"
-              >
-                {item}
-              </Link>
-            ))}
-          </nav>
-        </div>
-      </header>
-
-      {/* Search Bar */}
-      <div className="p-6">
-        <Input
-          type="text"
-          placeholder="Search for community or event..."
-          className="w-full max-w-xl p-2 border rounded"
-          value={searchTerm}
-          onChange={e => setSearchTerm(e.target.value)}
-        />
-      </div>
-
-      {/* Event Grid */}
-      <div className="grid grid-cols-1 sm:grid-cols-2 lg:grid-cols-4 gap-6 p-6">
-        {filteredEvents.map((event) => (
-          <div key={event.id} className="bg-white rounded-lg shadow-md overflow-hidden">
-            <img src={event.image} alt={event.title} className="w-full h-48 object-cover" />
-            <div className="p-4">
-              <h3
-                className="text-lg font-bold cursor-pointer hover:underline"
-                onClick={() => setSelectedEvent(event)}
-              >
-                {event.title}
-              </h3>
-              <p className="text-sm text-gray-600">{event.type}</p>
-              <p className="text-sm text-gray-500">{event.date}</p>
-              {event.rsvps && event.rsvps.includes(user?.walletAddress || '') ? (
-                <>
-                  {event.requiresApproval ? (
-                    <button
-                      className="mt-2 w-full bg-yellow-400 text-white py-2 rounded cursor-not-allowed"
-                      disabled
-                    >
-                      Pending Approval
-                    </button>
-                  ) : (
-                    <button
-                      className="mt-2 w-full bg-green-600 text-white py-2 rounded cursor-not-allowed"
-                      disabled
-                    >
-                      You're In
-                    </button>
-                  )}
-                </>
-              ) : (
-                <button
-                  className="mt-2 w-full bg-blue-600 text-white py-2 rounded hover:bg-blue-700"
-                  onClick={() => handleRegister(event.id)}
-                >
-                  Register
-                </button>
-              )}
-              {event.attendance && event.attendance.includes(user?.walletAddress || '') && (
-                <p className="mt-1 text-green-600 font-semibold text-center">Checked In</p>
-              )}
-=======
             <span className="text-xl sm:text-2xl font-bold text-gray-800">Suilens</span>
           </Link>
  
@@ -396,20 +279,10 @@
                   Register
                 </Button>
               </div>
->>>>>>> 2c74dcdc
             </div>
           ))}
         </div>
       </div>
-<<<<<<< HEAD
-
-      {/* Event Details Inline */}
-      {selectedEvent && (
-        <div className="p-6 bg-white rounded-lg shadow-lg max-w-6xl mx-auto my-6">
-          <EventDetails eventData={selectedEvent} onClose={() => setSelectedEvent(null)} />
-        </div>
-      )}
-=======
       
       {/* Add custom CSS for hiding scrollbars but allowing scrolling */}
       <style jsx global>{`
@@ -421,7 +294,6 @@
           display: none; /* Chrome, Safari and Opera */
         }
       `}</style>
->>>>>>> 2c74dcdc
     </div>
   )
 }
