--- conflicted
+++ resolved
@@ -1,13 +1,9 @@
 "use client"
 
 import type React from "react"
-<<<<<<< HEAD
-import { useState } from "react"
-=======
 import { useState, useEffect } from "react"
 import { useRouter } from "next/navigation"
 import { useUser } from "../landing/UserContext"
->>>>>>> 2c74dcdc
 import { Button } from "@/components/ui/button"
 import { Input } from "@/components/ui/input"
 import { Textarea } from "@/components/ui/textarea"
@@ -34,10 +30,6 @@
 } from "lucide-react"
 import Link from "next/link"
 import { useEventContext } from "@/context/EventContext"
-<<<<<<< HEAD
-import { mintPOAP, suilensService } from "@/lib/sui-client"
-=======
->>>>>>> 2c74dcdc
 
 export default function CreateEventPage() {
   const { user } = useUser();
@@ -82,13 +74,8 @@
   const [tempCapacityData, setTempCapacityData] = useState({
     capacity: eventData.capacity,
   })
-<<<<<<< HEAD
-  const { addEvent } = useEventContext()
-
-=======
   const { addEvent } = useEventContext();
   
->>>>>>> 2c74dcdc
   const [imageFile, setImageFile] = useState<File | null>(null)
   const [imagePreview, setImagePreview] = useState<string | null>(null)
 
@@ -142,86 +129,6 @@
   }
 
   const handleSubmit = async (e: React.FormEvent<HTMLFormElement>) => {
-<<<<<<< HEAD
-    e.preventDefault()
-    setIsCreating(true)
-
-    try {
-      // Validate required fields
-      if (!eventData.title || !eventData.description || !eventData.date || !eventData.time || !eventData.location) {
-        alert('Please fill in all required fields')
-        setIsCreating(false)
-        return
-      }
-
-      // Create event ID locally
-      const eventId = `event_${Date.now()}`
-
-      // Generate QR code for the event
-      // const qrData = await generateQRCode(eventId)
-
-      // Add event to context including requiresApproval and poapEnabled
-      console.log("Adding event to context:", {
-        id: eventId,
-        type: "", // Add a default or appropriate type value here
-        ...eventData,
-        requiresApproval: eventData.requiresApproval,
-        poapEnabled: poapData.name ? true : false,
-        qrCode: '', // qrData.qrCodeImage,
-        eventUrl: '', // qrData.eventUrl,
-      })
-      addEvent({
-        id: eventId,
-        type: "", // Add a default or appropriate type value here
-        ...eventData,
-        requiresApproval: eventData.requiresApproval,
-        poapEnabled: poapData.name ? true : false,
-        qrCode: '', // qrData.qrCodeImage,
-        eventUrl: '', // qrData.eventUrl,
-      })
-
-      // Call smart contract to create event
-      const tx = await suilensService.createEvent({
-        name: eventData.title,
-        description: eventData.description,
-        startTime: new Date(`${eventData.date} ${eventData.time}`).getTime(),
-        endTime: new Date(`${eventData.date} ${eventData.endTime}`).getTime(),
-        maxAttendees: parseInt(eventData.capacity) || 100,
-        poapTemplate: poapData.name || '',
-      })
-      // TODO: Submit transaction and handle confirmation
-      console.log('Create event transaction:', tx)
-
-      // Mint POAP on smart contract if POAP data provided
-      // Disabled POAP minting here to move it to event details page after check-in
-      // if (poapData.name) {
-      //   try {
-      //     const mintTx = await mintPOAP(
-      //       eventId,
-      //       poapData.name,
-      //       poapData.image ? URL.createObjectURL(poapData.image) : '',
-      //       poapData.description,
-      //       '' // attendeeAddress to be filled on claim
-      //     )
-      //     // TODO: Submit transaction and handle confirmation
-      //     console.log('POAP mint transaction:', mintTx)
-      //   } catch (mintError) {
-      //     console.error('Error minting POAP:', mintError)
-      //     alert('Failed to mint POAP. Please try again.')
-      //   }
-      // }
-
-      // Redirect to discover page instead of event-created page
-      router.push(`/discover`)
-    } catch (error) {
-      console.error('Error creating event:', error)
-      alert('Failed to create event. Please try again.')
-    } finally {
-      setIsCreating(false)
-    }
-  }
-
-=======
     e.preventDefault();
     try {
       setIsCreating(true);
@@ -252,7 +159,6 @@
     }
   }
   
->>>>>>> 2c74dcdc
   const handleTicketSave = () => {
     setEventData({
       ...eventData,
@@ -298,53 +204,16 @@
       {/* Header */}
       <header className="bg-white/95 backdrop-blur-sm border-b sticky top-0 z-50">
         <div className="container mx-auto px-4 sm:px-6 lg:px-8 py-4 flex items-center justify-between">
-<<<<<<< HEAD
-          <Link href="/" className="flex items-center space-x-3">
-            <div className="w-10 h-10 rounded-lg flex items-center justify-center">
-              <Image
-                src="https://i.ibb.co/PZHSkCV/Suilens-Logo-Mark-Suilens-Black.png"
-                alt="Suilens Logo"
-=======
           <Link href="/landing" className="flex items-center space-x-2 sm:space-x-3 z-20">
             <div className="w-8 h-8 sm:w-10 sm:h-10 rounded-lg flex items-center justify-center">
               <Image 
                 src="https://i.ibb.co/PZHSkCVG/Suilens-Logo-Mark-Suilens-Black.png" 
                 alt="Suilens Logo" 
->>>>>>> 2c74dcdc
                 width={60}
                 height={60}
                 className="object-contain"
               />
             </div>
-<<<<<<< HEAD
-            <span className="text-2xl font-bold text-[#020B15]">Suilens</span>
-          </Link>
-
-          <nav className="hidden lg:flex text-sm font-inter items-center space-x-8">
-            <Link href="/" className="text-gray-800 font-semibold"></Link>
-            {["Communities", "Discover", "Dashboard", "Bounties"].map((item) => (
-              <Link
-                key={item}
-                href={`/${item.toLowerCase().replace(' ', '-')}`}
-                className="text-gray-600 font-medium transition-colors"
-              >
-                {item}
-              </Link>
-            ))}
-          </nav>
-
-          <div className="flex text-sm items-center space-x-4">
-            <Link href="/auth/signin">
-              <Button className="bg-[#4DA2FF] hover:bg-blue-500 transition-colors text-white px-6 rounded-xl">
-                Sign In
-              </Button>
-            </Link>
-            <Link href="/create">
-              <Button className="bg-[#4DA2FF] hover:bg-blue-500 transition-colors text-white px-6 rounded-xl">
-                Create Event
-              </Button>
-            </Link>
-=======
             <span className="text-xl sm:text-2xl font-bold text-[#020B15]">Suilens</span>
           </Link>
 
@@ -391,7 +260,6 @@
                 </Button>
               </Link>
             )}
->>>>>>> 2c74dcdc
           </div>
         </div>
         
@@ -468,11 +336,7 @@
         
         <form onSubmit={handleSubmit} className="space-y-6">
           {/* Image Upload Section */}
-<<<<<<< HEAD
-          <div className="bg-gray-100 rounded-lg h-32 flex items-center justify-center relative overflow-hidden">
-=======
           <div className="bg-gray-900 rounded-lg h-32 sm:h-40 flex items-center justify-center relative overflow-hidden">
->>>>>>> 2c74dcdc
             {imagePreview ? (
               <img
                 src={imagePreview}
@@ -481,13 +345,8 @@
               />
             ) : (
               <div className="text-center">
-<<<<<<< HEAD
-                <Camera className="w-6 h-6 text-gray-400 mx-auto mb-2" />
-                <span className="text-gray-500 text-sm">Add Event Image</span>
-=======
                 <Camera className="w-6 h-6 text-white mx-auto mb-2" />
                 <span className="text-white text-xs sm:text-sm">Add Event Image</span>
->>>>>>> 2c74dcdc
               </div>
             )}
             <input
@@ -785,33 +644,19 @@
                     </div>
                   </div>
                 </div>
-<<<<<<< HEAD
-                <DialogFooter>
-                  <Button
-                    type="button"
-                    variant="outline"
-=======
                 <DialogFooter className="flex flex-col sm:flex-row gap-2 sm:gap-0">
                   <Button 
                     type="button" 
                     variant="outline" 
->>>>>>> 2c74dcdc
                     onClick={() => setPoapDialogOpen(false)}
                     className="w-full sm:w-auto"
                   >
                     Cancel
                   </Button>
-<<<<<<< HEAD
-                  <Button
-                    type="button"
-                    className="bg-blue-500 hover:bg-blue-600"
-                    onClick={handlePoapSave}
-=======
                   <Button 
                     type="button" 
                     className="bg-blue-500 hover:bg-blue-600 w-full sm:w-auto"
                     onClick={() => setPoapDialogOpen(false)}
->>>>>>> 2c74dcdc
                   >
                     Add POAP
                   </Button>
