--- conflicted
+++ resolved
@@ -100,43 +100,6 @@
     <div className="min-h-screen font-inter bg-gray-50">
       {/* Header */}
       <header className="bg-white/95 backdrop-blur-sm border-b sticky top-0 z-50">
-<<<<<<< HEAD
-        <div className="container mx-auto px-4 sm:px-6 lg:px-8 py-4 flex items-center justify-between">
-          <Link href="/" className="flex items-center space-x-3">
-            <div className="w-10 h-10 rounded-lg flex items-center justify-center">
-              <Image 
-                src="https://i.ibb.co/PZHSkCVG/Suilens-Logo-Mark-Suilens-Black.png" 
-                alt="Suilens Logo" 
-                width={60}
-                height={60}
-                className="object-contain"
-              />
-            </div>
-            <span className="text-2xl font-bold text-[#020B15]">Suilens</span>
-          </Link>
-
-          <nav className="hidden lg:flex text-sm font-inter items-center space-x-8">
-            {["Communities", "Discover", "Dashboard","Bounties"].map((item) => (
-              <Link
-                key={item}
-                href={`/${item.toLowerCase().replace(' ', '-')}`}
-                className="text-gray-600 font-medium transition-colors"
-              >
-                {item}
-              </Link>
-            ))}
-          </nav>
-
-          <div className="flex text-sm items-center space-x-4">
-            <Link href='/create'>
-              <Button className="bg-[#4DA2FF] hover:bg-blue-500 transition-colors text-white px-6 rounded-xl">
-                Create Event
-              </Button>
-            </Link>
-          </div>
-        </div>
-      </header>
-=======
               <div className="container mx-auto px-4 sm:px-6 lg:px-8 py-4 flex items-center justify-between">
                 <Link href="/landing" className="flex items-center space-x-3 ">
                 <div className="w-10 h-10 rounded-lg flex items-center justify-center">
@@ -174,7 +137,6 @@
                 </div>
               </div>
             </header>
->>>>>>> 2c74dcdc
 
       {/* Main Content */}
       <main className="max-w-2xl mx-auto px-4 py-16">
